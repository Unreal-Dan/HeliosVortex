#include "Patterns.h"

#include "Pattern.h"
#include "Storage.h"

// define arrays of colors, you can reuse these if you have multiple
// modes that use the same colorset -- these demonstrate the max amount
// of colors in each set but you can absolutely list a lesser amount
// TODO: find a better way to store these that isn't stack
static const uint32_t color_codes0[] = { RGB_RED, RGB_GREEN, RGB_BLUE, RGB_YELLOW, RGB_PURPLE, RGB_CYAN };
//static const uint32_t color_codes1[] = { RGB_GREEN, RGB_PINK, RGB_WHITE, RGB_BLUE, RGB_YELLOW, RGB_RED };
//static const uint32_t color_codes2[] = { RGB_BLUE, RGB_CYAN, RGB_PURPLE, RGB_RED3, RGB_BLUE3, RGB_GREEN3 };
//static const uint32_t color_codes3[] = { RGB_YELLOW3, RGB_PURPLE3, RGB_CYAN3, RGB_ORANGE, RGB_WHITE, RGB_OFF };
//static const uint32_t color_codes4[] = { RGB_WHITE4, RGB_BLUE4, RGB_YELLOW4, RGB_RED4, RGB_GREEN4, RGB_CYAN4 };
//static const uint32_t color_codes5[] = { RGB_PURPLE4, RGB_ORANGE4, RGB_PINK, RGB_MAGENTA, RGB_CYAN, RGB_PINK };
//static const uint32_t color_codes6[] = { RGB_WHITE6, RGB_BLUE6, RGB_YELLOW6, RGB_RED6, RGB_GREEN6, RGB_CYAN6 };
//static const uint32_t color_codes7[] = { RGB_PURPLE6, RGB_ORANGE6, RGB_GREEN, RGB_CYAN, RGB_BLUE, RGB_PURPLE };
//static const uint32_t color_codes8[] = { RGB_WHITE9, RGB_BLUE9, RGB_YELLOW9, RGB_RED9, RGB_GREEN9, RGB_CYAN9 };

// the parameters of the 9 defaults
static const PatternArgs default_args[NUM_MODE_SLOTS] = {
    {2, 13, 0, 0, 0, 1, 0},   // 0
    {6, 50, 0, 0, 0, 0, 0},   // 1
    {25, 13, 0, 0, 0, 1, 0},  // 2
    {6, 13, 0, 0, 0, 1, 1},   // 3
    {5, 5, 200, 0, 4, 0, 0},  // 4
    {1, 15, 0, 50, 0, 0, 0},  // 5
    {20, 20, 0, 0, 0, 0, 0},  // 6
    {4, 5, 150, 0, 8, 0, 0},  // 7
    {12, 10, 0, 0, 3, 0, 0},  // 8
};

<<<<<<< HEAD
// define arrays of colors, you can reuse these if you have multiple
// modes that use the same colorset -- these demonstrate the max amount
// of colors in each set but you can absolutely list a lesser amount
static const uint32_t color_codes0[] = {RGB_RED, RGB_GREEN, RGB_BLUE, RGB_YELLOW, RGB_PURPLE, RGB_CYAN};
static const uint32_t color_codes1[] = {RGB_ORANGE, RGB_PINK, RGB_WHITE, RGB_BLUE, RGB_YELLOW, RGB_RED};
static const uint32_t color_codes2[] = {RGB_GREEN, RGB_CYAN, RGB_PURPLE, RGB_RED3, RGB_BLUE3, RGB_GREEN3};
static const uint32_t color_codes3[] = {RGB_YELLOW3, RGB_PURPLE3, RGB_CYAN3, RGB_ORANGE, RGB_WHITE, RGB_OFF};
static const uint32_t color_codes4[] = {RGB_WHITE4, RGB_BLUE4, RGB_YELLOW4, RGB_RED4, RGB_GREEN4, RGB_CYAN4};
static const uint32_t color_codes5[] = {RGB_PURPLE4, RGB_ORANGE4, RGB_PINK, RGB_MAGENTA, RGB_CYAN, RGB_PINK};
static const uint32_t color_codes6[] = {RGB_WHITE6, RGB_BLUE6, RGB_YELLOW6, RGB_RED6, RGB_GREEN6, RGB_CYAN6};
static const uint32_t color_codes7[] = {RGB_PURPLE6, RGB_ORANGE6, RGB_GREEN, RGB_CYAN, RGB_BLUE, RGB_PURPLE};
static const uint32_t color_codes8[] = {RGB_WHITE9, RGB_BLUE9, RGB_YELLOW9, RGB_RED9, RGB_GREEN9, RGB_CYAN9};

=======
>>>>>>> 0423991c
// Define Colorset configurations for each slot
struct default_colorset {
  uint8_t num_cols;
  const uint32_t *cols;
};

// the array of colorset entries, make sure the number on the left reflects
// the number of colors in the array on the right
static const default_colorset default_colorsets[] = {
<<<<<<< HEAD
    {6, color_codes0},  // 0
    {6, color_codes1},  // 1
    {6, color_codes2},  // 2
    {6, color_codes3},  // 3
    {6, color_codes4},  // 4
    {6, color_codes5},  // 5
    {6, color_codes6},  // 6
    {6, color_codes7},  // 7
    {6, color_codes8}   // 8
=======
  { 1, color_codes0 }, // 0
  { 2, color_codes0 }, // 1
  { 3, color_codes0 }, // 2
  { 4, color_codes0 }, // 3
  { 5, color_codes0 }, // 4
  { 6, color_codes0 }, // 5
  { 6, color_codes0 }, // 6
  { 6, color_codes0 }, // 7
  { 6, color_codes0 }  // 8
>>>>>>> 0423991c
};

void Patterns::make_default(uint8_t index, Pattern &pat) {
  if (index > 8) {
    return;
  }
  // assign default args
  pat.setArgs(default_args[index]);
  // assign default colorset
  pat.setColorset(Colorset(default_colorsets[index].num_cols, default_colorsets[index].cols));
}
void Patterns::make_pattern(PatternID id, Pattern &pat) {
  PatternArgs args = {0, 0, 0, 0, 0, 0, 0};
  switch (id) {
    default:
    case PATTERN_STROBEGAP:
      args.gap_dur = 25;
    case PATTERN_STROBE:
      args.on_dur = 5;
      args.off_dur = 8;
      break;
    case PATTERN_FLARE:
      args.on_dur = 1;
      args.off_dur = 30;
      break;
    case PATTERN_GLOW:
      args.on_dur = 1;
      args.off_dur = 0;
      args.gap_dur = 40;
      break;
    case PATTERN_FLICKER:
      args.on_dur = 1;
      args.off_dur = 50;
      break;
    case INOVA_BLINK:
      args.on_dur = 10;
      args.off_dur = 250;
      break;
    case PATTERN_HYPERGAP:
      args.gap_dur = 218;
    case PATTERN_HYPERSTROBE:
      args.on_dur = 16;
      args.off_dur = 20;
      break;
    case PATTERN_ULTRA_DOPS:
      args.on_dur = 3;
      args.off_dur = 1;
      break;
    case PATTERN_STROBIEGAP:
      args.gap_dur = 100;
    case PATTERN_STROBIE:
      args.on_dur = 3;
      args.off_dur = 23;
      break;
    case PATTERN_DOPSGAP:
      args.gap_dur = 40;
    case PATTERN_DOPS:
      args.on_dur = 1;
      args.off_dur = 9;
      break;
    case PATTERN_BLINKIE:
      args.on_dur = 3;
      args.off_dur = 1;
      args.gap_dur = 150;
      break;
    case PATTERN_GHOSTCRUSH:
      args.on_dur = 3;
      args.off_dur = 1;
      args.gap_dur = 18;
      break;
    case PATTERN_DOUBLEDOPS:
      args.on_dur = 1;
      args.off_dur = 1;
      args.gap_dur = 10;
      args.group_size = 2;
      break;
    case PATTERN_CHOPPER:
      args.on_dur = 1;
      args.off_dur = 1;
      args.gap_dur = 10;
      args.group_size = 2;
      break;
    case PATTERN_DASHGAP:
      args.on_dur = 1;
      args.off_dur = 1;
      args.gap_dur = 20;
      args.dash_dur = 20;
      break;
    case PATTERN_DASHDOPS:
      args.on_dur = 1;
      args.off_dur = 10;
      args.gap_dur = 10;
      args.dash_dur = 18;
      break;
    case PATTERN_DASHCRUSH:
      args.on_dur = 4;
      args.off_dur = 1;
      args.gap_dur = 10;
      args.dash_dur = 18;
      break;
    case PATTERN_ULTRADASH:
      args.on_dur = 1;
      args.off_dur = 3;
      args.gap_dur = 3;
      args.dash_dur = 14;
      break;
    case PATTERN_GAPCYCLE:
      args.on_dur = 2;
      args.off_dur = 6;
      args.gap_dur = 12;
      args.dash_dur = 25;
      args.group_size = 2;
      break;
    case PATTERN_DASHCYCLE:
      args.on_dur = 1;
      args.off_dur = 3;
      args.gap_dur = 3;
      args.dash_dur = 30;
      args.group_size = 2;
      break;
    case PATTERN_TRACER:
      args.on_dur = 3;
      args.dash_dur = 20;
      args.group_size = 1;
      break;
    case PATTERN_RIBBON:
      args.on_dur = 9;
      break;
    case PATTERN_MINIRIBBON:
      args.on_dur = 1;
      break;
    case PATTERN_COMPLEMENTARY_BLEND:
      args.num_flips = 1;
    case PATTERN_BLEND:
      args.on_dur = 2;
      args.off_dur = 13;
      args.blend_speed = 5;
      break;
    case PATTERN_COMPLEMENTARY_BLENDSTROBE:
      args.num_flips = 1;
    case PATTERN_BLEND_STROBE:
      args.on_dur = 5;
      args.off_dur = 8;
      args.blend_speed = 10;
      break;
    case PATTERN_BLEND_STROBIE:
      args.on_dur = 3;
      args.off_dur = 23;
      args.blend_speed = 10;
      break;
    case PATTERN_COMPLEMENTARY_BLENDSTROBEGAP:
      args.num_flips = 1;
    case PATTERN_BLENDSTROBEGAP:
      args.on_dur = 6;
      args.off_dur = 6;
      args.gap_dur = 25;
      args.blend_speed = 10;
      break;
  }
  pat.setArgs(args);
}
<|MERGE_RESOLUTION|>--- conflicted
+++ resolved
@@ -1,239 +1,211 @@
-#include "Patterns.h"
-
-#include "Pattern.h"
-#include "Storage.h"
-
-// define arrays of colors, you can reuse these if you have multiple
-// modes that use the same colorset -- these demonstrate the max amount
-// of colors in each set but you can absolutely list a lesser amount
-// TODO: find a better way to store these that isn't stack
-static const uint32_t color_codes0[] = { RGB_RED, RGB_GREEN, RGB_BLUE, RGB_YELLOW, RGB_PURPLE, RGB_CYAN };
-//static const uint32_t color_codes1[] = { RGB_GREEN, RGB_PINK, RGB_WHITE, RGB_BLUE, RGB_YELLOW, RGB_RED };
-//static const uint32_t color_codes2[] = { RGB_BLUE, RGB_CYAN, RGB_PURPLE, RGB_RED3, RGB_BLUE3, RGB_GREEN3 };
-//static const uint32_t color_codes3[] = { RGB_YELLOW3, RGB_PURPLE3, RGB_CYAN3, RGB_ORANGE, RGB_WHITE, RGB_OFF };
-//static const uint32_t color_codes4[] = { RGB_WHITE4, RGB_BLUE4, RGB_YELLOW4, RGB_RED4, RGB_GREEN4, RGB_CYAN4 };
-//static const uint32_t color_codes5[] = { RGB_PURPLE4, RGB_ORANGE4, RGB_PINK, RGB_MAGENTA, RGB_CYAN, RGB_PINK };
-//static const uint32_t color_codes6[] = { RGB_WHITE6, RGB_BLUE6, RGB_YELLOW6, RGB_RED6, RGB_GREEN6, RGB_CYAN6 };
-//static const uint32_t color_codes7[] = { RGB_PURPLE6, RGB_ORANGE6, RGB_GREEN, RGB_CYAN, RGB_BLUE, RGB_PURPLE };
-//static const uint32_t color_codes8[] = { RGB_WHITE9, RGB_BLUE9, RGB_YELLOW9, RGB_RED9, RGB_GREEN9, RGB_CYAN9 };
-
-// the parameters of the 9 defaults
-static const PatternArgs default_args[NUM_MODE_SLOTS] = {
-    {2, 13, 0, 0, 0, 1, 0},   // 0
-    {6, 50, 0, 0, 0, 0, 0},   // 1
-    {25, 13, 0, 0, 0, 1, 0},  // 2
-    {6, 13, 0, 0, 0, 1, 1},   // 3
-    {5, 5, 200, 0, 4, 0, 0},  // 4
-    {1, 15, 0, 50, 0, 0, 0},  // 5
-    {20, 20, 0, 0, 0, 0, 0},  // 6
-    {4, 5, 150, 0, 8, 0, 0},  // 7
-    {12, 10, 0, 0, 3, 0, 0},  // 8
-};
-
-<<<<<<< HEAD
-// define arrays of colors, you can reuse these if you have multiple
-// modes that use the same colorset -- these demonstrate the max amount
-// of colors in each set but you can absolutely list a lesser amount
-static const uint32_t color_codes0[] = {RGB_RED, RGB_GREEN, RGB_BLUE, RGB_YELLOW, RGB_PURPLE, RGB_CYAN};
-static const uint32_t color_codes1[] = {RGB_ORANGE, RGB_PINK, RGB_WHITE, RGB_BLUE, RGB_YELLOW, RGB_RED};
-static const uint32_t color_codes2[] = {RGB_GREEN, RGB_CYAN, RGB_PURPLE, RGB_RED3, RGB_BLUE3, RGB_GREEN3};
-static const uint32_t color_codes3[] = {RGB_YELLOW3, RGB_PURPLE3, RGB_CYAN3, RGB_ORANGE, RGB_WHITE, RGB_OFF};
-static const uint32_t color_codes4[] = {RGB_WHITE4, RGB_BLUE4, RGB_YELLOW4, RGB_RED4, RGB_GREEN4, RGB_CYAN4};
-static const uint32_t color_codes5[] = {RGB_PURPLE4, RGB_ORANGE4, RGB_PINK, RGB_MAGENTA, RGB_CYAN, RGB_PINK};
-static const uint32_t color_codes6[] = {RGB_WHITE6, RGB_BLUE6, RGB_YELLOW6, RGB_RED6, RGB_GREEN6, RGB_CYAN6};
-static const uint32_t color_codes7[] = {RGB_PURPLE6, RGB_ORANGE6, RGB_GREEN, RGB_CYAN, RGB_BLUE, RGB_PURPLE};
-static const uint32_t color_codes8[] = {RGB_WHITE9, RGB_BLUE9, RGB_YELLOW9, RGB_RED9, RGB_GREEN9, RGB_CYAN9};
-
-=======
->>>>>>> 0423991c
-// Define Colorset configurations for each slot
-struct default_colorset {
-  uint8_t num_cols;
-  const uint32_t *cols;
-};
-
-// the array of colorset entries, make sure the number on the left reflects
-// the number of colors in the array on the right
-static const default_colorset default_colorsets[] = {
-<<<<<<< HEAD
-    {6, color_codes0},  // 0
-    {6, color_codes1},  // 1
-    {6, color_codes2},  // 2
-    {6, color_codes3},  // 3
-    {6, color_codes4},  // 4
-    {6, color_codes5},  // 5
-    {6, color_codes6},  // 6
-    {6, color_codes7},  // 7
-    {6, color_codes8}   // 8
-=======
-  { 1, color_codes0 }, // 0
-  { 2, color_codes0 }, // 1
-  { 3, color_codes0 }, // 2
-  { 4, color_codes0 }, // 3
-  { 5, color_codes0 }, // 4
-  { 6, color_codes0 }, // 5
-  { 6, color_codes0 }, // 6
-  { 6, color_codes0 }, // 7
-  { 6, color_codes0 }  // 8
->>>>>>> 0423991c
-};
-
-void Patterns::make_default(uint8_t index, Pattern &pat) {
-  if (index > 8) {
-    return;
-  }
-  // assign default args
-  pat.setArgs(default_args[index]);
-  // assign default colorset
-  pat.setColorset(Colorset(default_colorsets[index].num_cols, default_colorsets[index].cols));
-}
-void Patterns::make_pattern(PatternID id, Pattern &pat) {
-  PatternArgs args = {0, 0, 0, 0, 0, 0, 0};
-  switch (id) {
-    default:
-    case PATTERN_STROBEGAP:
-      args.gap_dur = 25;
-    case PATTERN_STROBE:
-      args.on_dur = 5;
-      args.off_dur = 8;
-      break;
-    case PATTERN_FLARE:
-      args.on_dur = 1;
-      args.off_dur = 30;
-      break;
-    case PATTERN_GLOW:
-      args.on_dur = 1;
-      args.off_dur = 0;
-      args.gap_dur = 40;
-      break;
-    case PATTERN_FLICKER:
-      args.on_dur = 1;
-      args.off_dur = 50;
-      break;
-    case INOVA_BLINK:
-      args.on_dur = 10;
-      args.off_dur = 250;
-      break;
-    case PATTERN_HYPERGAP:
-      args.gap_dur = 218;
-    case PATTERN_HYPERSTROBE:
-      args.on_dur = 16;
-      args.off_dur = 20;
-      break;
-    case PATTERN_ULTRA_DOPS:
-      args.on_dur = 3;
-      args.off_dur = 1;
-      break;
-    case PATTERN_STROBIEGAP:
-      args.gap_dur = 100;
-    case PATTERN_STROBIE:
-      args.on_dur = 3;
-      args.off_dur = 23;
-      break;
-    case PATTERN_DOPSGAP:
-      args.gap_dur = 40;
-    case PATTERN_DOPS:
-      args.on_dur = 1;
-      args.off_dur = 9;
-      break;
-    case PATTERN_BLINKIE:
-      args.on_dur = 3;
-      args.off_dur = 1;
-      args.gap_dur = 150;
-      break;
-    case PATTERN_GHOSTCRUSH:
-      args.on_dur = 3;
-      args.off_dur = 1;
-      args.gap_dur = 18;
-      break;
-    case PATTERN_DOUBLEDOPS:
-      args.on_dur = 1;
-      args.off_dur = 1;
-      args.gap_dur = 10;
-      args.group_size = 2;
-      break;
-    case PATTERN_CHOPPER:
-      args.on_dur = 1;
-      args.off_dur = 1;
-      args.gap_dur = 10;
-      args.group_size = 2;
-      break;
-    case PATTERN_DASHGAP:
-      args.on_dur = 1;
-      args.off_dur = 1;
-      args.gap_dur = 20;
-      args.dash_dur = 20;
-      break;
-    case PATTERN_DASHDOPS:
-      args.on_dur = 1;
-      args.off_dur = 10;
-      args.gap_dur = 10;
-      args.dash_dur = 18;
-      break;
-    case PATTERN_DASHCRUSH:
-      args.on_dur = 4;
-      args.off_dur = 1;
-      args.gap_dur = 10;
-      args.dash_dur = 18;
-      break;
-    case PATTERN_ULTRADASH:
-      args.on_dur = 1;
-      args.off_dur = 3;
-      args.gap_dur = 3;
-      args.dash_dur = 14;
-      break;
-    case PATTERN_GAPCYCLE:
-      args.on_dur = 2;
-      args.off_dur = 6;
-      args.gap_dur = 12;
-      args.dash_dur = 25;
-      args.group_size = 2;
-      break;
-    case PATTERN_DASHCYCLE:
-      args.on_dur = 1;
-      args.off_dur = 3;
-      args.gap_dur = 3;
-      args.dash_dur = 30;
-      args.group_size = 2;
-      break;
-    case PATTERN_TRACER:
-      args.on_dur = 3;
-      args.dash_dur = 20;
-      args.group_size = 1;
-      break;
-    case PATTERN_RIBBON:
-      args.on_dur = 9;
-      break;
-    case PATTERN_MINIRIBBON:
-      args.on_dur = 1;
-      break;
-    case PATTERN_COMPLEMENTARY_BLEND:
-      args.num_flips = 1;
-    case PATTERN_BLEND:
-      args.on_dur = 2;
-      args.off_dur = 13;
-      args.blend_speed = 5;
-      break;
-    case PATTERN_COMPLEMENTARY_BLENDSTROBE:
-      args.num_flips = 1;
-    case PATTERN_BLEND_STROBE:
-      args.on_dur = 5;
-      args.off_dur = 8;
-      args.blend_speed = 10;
-      break;
-    case PATTERN_BLEND_STROBIE:
-      args.on_dur = 3;
-      args.off_dur = 23;
-      args.blend_speed = 10;
-      break;
-    case PATTERN_COMPLEMENTARY_BLENDSTROBEGAP:
-      args.num_flips = 1;
-    case PATTERN_BLENDSTROBEGAP:
-      args.on_dur = 6;
-      args.off_dur = 6;
-      args.gap_dur = 25;
-      args.blend_speed = 10;
-      break;
-  }
-  pat.setArgs(args);
-}
+#include "Patterns.h"
+
+#include "Pattern.h"
+#include "Storage.h"
+
+// define arrays of colors, you can reuse these if you have multiple
+// modes that use the same colorset -- these demonstrate the max amount
+// of colors in each set but you can absolutely list a lesser amount
+// TODO: find a better way to store these that isn't stack
+static const uint32_t color_codes0[] = {RGB_RED, RGB_GREEN, RGB_BLUE, RGB_YELLOW, RGB_PURPLE, RGB_CYAN};
+// static const uint32_t color_codes1[] = { RGB_GREEN, RGB_PINK, RGB_WHITE, RGB_BLUE, RGB_YELLOW, RGB_RED };
+// static const uint32_t color_codes2[] = { RGB_BLUE, RGB_CYAN, RGB_PURPLE, RGB_RED3, RGB_BLUE3, RGB_GREEN3 };
+// static const uint32_t color_codes3[] = { RGB_YELLOW3, RGB_PURPLE3, RGB_CYAN3, RGB_ORANGE, RGB_WHITE, RGB_OFF };
+// static const uint32_t color_codes4[] = { RGB_WHITE4, RGB_BLUE4, RGB_YELLOW4, RGB_RED4, RGB_GREEN4, RGB_CYAN4 };
+// static const uint32_t color_codes5[] = { RGB_PURPLE4, RGB_ORANGE4, RGB_PINK, RGB_MAGENTA, RGB_CYAN, RGB_PINK };
+// static const uint32_t color_codes6[] = { RGB_WHITE6, RGB_BLUE6, RGB_YELLOW6, RGB_RED6, RGB_GREEN6, RGB_CYAN6 };
+// static const uint32_t color_codes7[] = { RGB_PURPLE6, RGB_ORANGE6, RGB_GREEN, RGB_CYAN, RGB_BLUE, RGB_PURPLE };
+// static const uint32_t color_codes8[] = { RGB_WHITE9, RGB_BLUE9, RGB_YELLOW9, RGB_RED9, RGB_GREEN9, RGB_CYAN9 };
+
+// the parameters of the 9 defaults
+static const PatternArgs default_args[NUM_MODE_SLOTS] = {
+    {2, 13, 0, 0, 0, 1, 0},   // 0
+    {6, 50, 0, 0, 0, 0, 0},   // 1
+    {25, 13, 0, 0, 0, 1, 0},  // 2
+    {6, 13, 0, 0, 0, 1, 1},   // 3
+    {5, 5, 200, 0, 4, 0, 0},  // 4
+    {1, 15, 0, 50, 0, 0, 0},  // 5
+    {20, 20, 0, 0, 0, 0, 0},  // 6
+    {4, 5, 150, 0, 8, 0, 0},  // 7
+    {12, 10, 0, 0, 3, 0, 0},  // 8
+};
+
+// Define Colorset configurations for each slot
+struct default_colorset {
+  uint8_t num_cols;
+  const uint32_t *cols;
+};
+
+// the array of colorset entries, make sure the number on the left reflects
+// the number of colors in the array on the right
+static const default_colorset default_colorsets[] = {
+    {1, color_codes0},  // 0
+    {2, color_codes0},  // 1
+    {3, color_codes0},  // 2
+    {4, color_codes0},  // 3
+    {5, color_codes0},  // 4
+    {6, color_codes0},  // 5
+    {6, color_codes0},  // 6
+    {6, color_codes0},  // 7
+    {6, color_codes0}   // 8
+};
+
+void Patterns::make_default(uint8_t index, Pattern &pat) {
+  if (index > 8) {
+    return;
+  }
+  // assign default args
+  pat.setArgs(default_args[index]);
+  // assign default colorset
+  pat.setColorset(Colorset(default_colorsets[index].num_cols, default_colorsets[index].cols));
+}
+void Patterns::make_pattern(PatternID id, Pattern &pat) {
+  PatternArgs args = {0, 0, 0, 0, 0, 0, 0};
+  switch (id) {
+    default:
+    case PATTERN_STROBEGAP:
+      args.gap_dur = 25;
+    case PATTERN_STROBE:
+      args.on_dur = 5;
+      args.off_dur = 8;
+      break;
+    case PATTERN_FLARE:
+      args.on_dur = 1;
+      args.off_dur = 30;
+      break;
+    case PATTERN_GLOW:
+      args.on_dur = 1;
+      args.off_dur = 0;
+      args.gap_dur = 40;
+      break;
+    case PATTERN_FLICKER:
+      args.on_dur = 1;
+      args.off_dur = 50;
+      break;
+    case INOVA_BLINK:
+      args.on_dur = 10;
+      args.off_dur = 250;
+      break;
+    case PATTERN_HYPERGAP:
+      args.gap_dur = 218;
+    case PATTERN_HYPERSTROBE:
+      args.on_dur = 16;
+      args.off_dur = 20;
+      break;
+    case PATTERN_ULTRA_DOPS:
+      args.on_dur = 3;
+      args.off_dur = 1;
+      break;
+    case PATTERN_STROBIEGAP:
+      args.gap_dur = 100;
+    case PATTERN_STROBIE:
+      args.on_dur = 3;
+      args.off_dur = 23;
+      break;
+    case PATTERN_DOPSGAP:
+      args.gap_dur = 40;
+    case PATTERN_DOPS:
+      args.on_dur = 1;
+      args.off_dur = 9;
+      break;
+    case PATTERN_BLINKIE:
+      args.on_dur = 3;
+      args.off_dur = 1;
+      args.gap_dur = 150;
+      break;
+    case PATTERN_GHOSTCRUSH:
+      args.on_dur = 3;
+      args.off_dur = 1;
+      args.gap_dur = 18;
+      break;
+    case PATTERN_DOUBLEDOPS:
+      args.on_dur = 1;
+      args.off_dur = 1;
+      args.gap_dur = 10;
+      args.group_size = 2;
+      break;
+    case PATTERN_CHOPPER:
+      args.on_dur = 1;
+      args.off_dur = 1;
+      args.gap_dur = 10;
+      args.group_size = 2;
+      break;
+    case PATTERN_DASHGAP:
+      args.on_dur = 1;
+      args.off_dur = 1;
+      args.gap_dur = 20;
+      args.dash_dur = 20;
+      break;
+    case PATTERN_DASHDOPS:
+      args.on_dur = 1;
+      args.off_dur = 10;
+      args.gap_dur = 10;
+      args.dash_dur = 18;
+      break;
+    case PATTERN_DASHCRUSH:
+      args.on_dur = 4;
+      args.off_dur = 1;
+      args.gap_dur = 10;
+      args.dash_dur = 18;
+      break;
+    case PATTERN_ULTRADASH:
+      args.on_dur = 1;
+      args.off_dur = 3;
+      args.gap_dur = 3;
+      args.dash_dur = 14;
+      break;
+    case PATTERN_GAPCYCLE:
+      args.on_dur = 2;
+      args.off_dur = 6;
+      args.gap_dur = 12;
+      args.dash_dur = 25;
+      args.group_size = 2;
+      break;
+    case PATTERN_DASHCYCLE:
+      args.on_dur = 1;
+      args.off_dur = 3;
+      args.gap_dur = 3;
+      args.dash_dur = 30;
+      args.group_size = 2;
+      break;
+    case PATTERN_TRACER:
+      args.on_dur = 3;
+      args.dash_dur = 20;
+      args.group_size = 1;
+      break;
+    case PATTERN_RIBBON:
+      args.on_dur = 9;
+      break;
+    case PATTERN_MINIRIBBON:
+      args.on_dur = 1;
+      break;
+    case PATTERN_COMPLEMENTARY_BLEND:
+      args.num_flips = 1;
+    case PATTERN_BLEND:
+      args.on_dur = 2;
+      args.off_dur = 13;
+      args.blend_speed = 5;
+      break;
+    case PATTERN_COMPLEMENTARY_BLENDSTROBE:
+      args.num_flips = 1;
+    case PATTERN_BLEND_STROBE:
+      args.on_dur = 5;
+      args.off_dur = 8;
+      args.blend_speed = 10;
+      break;
+    case PATTERN_BLEND_STROBIE:
+      args.on_dur = 3;
+      args.off_dur = 23;
+      args.blend_speed = 10;
+      break;
+    case PATTERN_COMPLEMENTARY_BLENDSTROBEGAP:
+      args.num_flips = 1;
+    case PATTERN_BLENDSTROBEGAP:
+      args.on_dur = 6;
+      args.off_dur = 6;
+      args.gap_dur = 25;
+      args.blend_speed = 10;
+      break;
+  }
+  pat.setArgs(args);
+}