#include "Pattern.h"

//#include "../Patterns/PatternBuilder.h"
#include "TimeControl.h"
#include "Colorset.h"

#include "HeliosConfig.h"
#include "Led.h"

#include <string.h> // for memcpy

// uncomment me to print debug labels on the pattern states, this is useful if you
// are debugging a pattern strip from the command line and want to see what state
// the pattern is in each tick of the pattern
//#define DEBUG_BASIC_PATTERN

#ifdef DEBUG_BASIC_PATTERN
#include "../../Time/TimeControl.h"
#include <stdio.h>
// print out the current state of the pattern
#define PRINT_STATE(state) printState(state)
static void printState(PatternState state)
{
  static uint64_t lastPrint = 0;
  if (lastPrint == Time::getCurtime()) return;
  switch (m_state) {
  case STATE_ON: printf("on  "); break;
  case STATE_OFF: printf("off "); break;
  case STATE_IN_GAP: printf("gap1"); break;
  case STATE_IN_DASH: printf("dash"); break;
  case STATE_IN_GAP2: printf("gap2"); break;
  default: return;
  }
  lastPrint = Time::getCurtime();
}
#else
#define PRINT_STATE(state) // do nothing
#endif

Pattern::Pattern(uint8_t onDur, uint8_t offDur, uint8_t gap,
<<<<<<< HEAD
          uint8_t dash, uint8_t group) :
  m_onDuration(onDur),
  m_offDuration(offDur),
  m_gapDuration(gap),
  m_dashDuration(dash),
  m_groupSize(group),
=======
          uint8_t dash, uint8_t group, uint8_t blend, uint8_t flips) :
  m_args(),
>>>>>>> 125c482e
  m_patternFlags(0),
  m_colorset(),
  m_groupCounter(0),
  m_state(STATE_BLINK_ON),
  m_blinkTimer()
{
}

Pattern::Pattern(const PatternArgs &args) :
  Pattern(args.on_dur, args.off_dur, args.gap_dur,
      args.dash_dur, args.group_size)
{
}

Pattern::~Pattern()
{
}

void Pattern::init()
{
  m_colorset.resetIndex();

  // the default state to begin with
  m_state = STATE_BLINK_ON;
  // if a dash is present then always start with the dash because
  // it consumes the first color in the colorset
  if (m_args.dash_dur > 0) {
    m_state = STATE_BEGIN_DASH;
  }
  // if there's no on duration or dash duration the led is just disabled
  if ((!m_args.on_dur && !m_args.dash_dur) || !m_colorset.numColors()) {
    m_state = STATE_DISABLED;
  }
<<<<<<< HEAD
  m_groupCounter = m_groupSize ? m_groupSize : (m_colorset.numColors() - (m_dashDuration != 0));
=======
  m_groupCounter = m_args.group_size ? m_args.group_size : (m_colorset.numColors() - (m_args.dash_dur != 0));

  if (m_args.blend_speed > 0) {
    // convert current/next colors to HSV but only if we are doing a blend
    m_cur = m_colorset.getNext();
    m_next = m_colorset.getNext();
  }
  // reset the flip count
  m_flip = 0;
>>>>>>> 125c482e
}

void Pattern::play()
{
  // Sometimes the pattern needs to cycle multiple states in a single frame so
  // instead of using a loop or recursion I have just used a simple goto
replay:

  // its kinda evolving as i go
  switch (m_state) {
  case STATE_DISABLED:
    return;
  case STATE_BLINK_ON:
    if (m_args.on_dur > 0) {
      onBlinkOn();
      --m_groupCounter;
      nextState(m_args.on_dur);
      return;
    }
    m_state = STATE_BLINK_OFF;
  case STATE_BLINK_OFF:
    // the whole 'should blink off' situation is tricky because we might need
    // to go back to blinking on if our colorset isn't at the end yet
    if (m_groupCounter > 0 || (!m_args.gap_dur && !m_args.dash_dur)) {
      if (m_args.off_dur > 0) {
        onBlinkOff();
        nextState(m_args.off_dur);
        return;
      }
      if (m_groupCounter > 0 && m_args.on_dur > 0) {
        m_state = STATE_BLINK_ON;
        goto replay;
      }
    }
    m_state = STATE_BEGIN_GAP;
  case STATE_BEGIN_GAP:
    m_groupCounter = m_args.group_size ? m_args.group_size : (m_colorset.numColors() - (m_args.dash_dur != 0));
    if (m_args.gap_dur > 0) {
      beginGap();
      nextState(m_args.gap_dur);
      return;
    }
    m_state = STATE_BEGIN_DASH;
  case STATE_BEGIN_DASH:
    if (m_args.dash_dur > 0) {
      beginDash();
      nextState(m_args.dash_dur);
      return;
    }
    m_state = STATE_BEGIN_GAP2;
  case STATE_BEGIN_GAP2:
    if (m_args.dash_dur > 0 && m_args.gap_dur > 0) {
      beginGap();
      nextState(m_args.gap_dur);
      return;
    }
    m_state = STATE_BLINK_ON;
    goto replay;
  default:
    break;
  }

  if (!m_blinkTimer.alarm()) {
    // no alarm triggered just stay in current state, return and don't transition states
    PRINT_STATE(m_state);
    return;
  }

  // this just transitions the state into the next state, with some edge conditions for
  // transitioning to different states under certain circumstances. Honestly this is
  // a nightmare to read now and idk how to fix it
  if (m_state == STATE_IN_GAP2 || (m_state == STATE_OFF && m_groupCounter > 0)) {
    // this is an edge condition for when in the second gap or off in the non-last off blink
    // then the state actually needs to jump backwards rather than iterate
    m_state = m_args.on_dur ? STATE_BLINK_ON : (m_args.dash_dur ? STATE_BEGIN_DASH : STATE_BEGIN_GAP);
  } else if (m_state == STATE_OFF && (!m_groupCounter || m_colorset.numColors() == 1)) {
    // this is an edge condition when the state is off but this is the last off blink in the
    // group or there's literally only one color in the group then if there is more blinks
    // left in the group we need to cycle back to blink on instead of to the next state
    m_state = (m_groupCounter > 0) ? STATE_BLINK_ON : STATE_BEGIN_GAP;
  } else {
    // this is the standard case, iterate to the next state
    m_state = (PatternState)(m_state + 1);
  }
  // poor-mans recurse with the new state change (this transitions to a new state within the same tick)
  goto replay;
}

// set args
void Pattern::setArgs(const PatternArgs &args)
{
<<<<<<< HEAD
  memcpy(&m_onDuration, &(args.on_dur), sizeof(PatternArgs));
=======
  memcpy(&m_args, &args, sizeof(PatternArgs));
>>>>>>> 125c482e
}

void Pattern::onBlinkOn()
{
  PRINT_STATE(STATE_ON);
  Led::set(m_colorset.getNext());
}

void Pattern::onBlinkOff()
{
  PRINT_STATE(STATE_OFF);
  Led::clear();
}

void Pattern::beginGap()
{
  PRINT_STATE(STATE_IN_GAP);
  Led::clear();
}

void Pattern::beginDash()
{
  PRINT_STATE(STATE_IN_DASH);
  Led::set(m_colorset.getNext());
}

void Pattern::nextState(uint8_t timing)
{
  m_blinkTimer.init(timing);
  m_state = (PatternState)(m_state + 1);
}

bool Pattern::equals(const Pattern *other)
{
  if (!other) {
    return false;
  }
  // compare the colorset
  if (!m_colorset.equals(&other->m_colorset)) {
    return false;
  }
<<<<<<< HEAD
  // then compare each arg
  if (m_onDuration != other->m_onDuration ||
      m_offDuration != other->m_offDuration ||
      m_gapDuration != other->m_gapDuration ||
      m_dashDuration != other->m_dashDuration ||
      m_groupSize != other->m_groupSize) {
=======
  // compare the args of each pattern for equality
  if (memcmp(&m_args, &other->m_args, sizeof(PatternArgs)) == 0) {
>>>>>>> 125c482e
    return false;
  }
  // if those match then it's effectively the same
  // pattern even if anything else is different
  return true;
}

// change the colorset
void Pattern::setColorset(const Colorset &set)
{
  m_colorset = set;
}

void Pattern::clearColorset()
{
  m_colorset.clear();
}

void Pattern::updateColor(uint8_t index, const RGBColor &col)
{
  m_colorset.set(index, col);
  init();
}
<<<<<<< HEAD
=======

void Pattern::blendBlinkOn()
{
  if (m_cur == m_next) {
    m_next = m_colorset.getNext();
  }
  interpolate(m_cur.red, m_next.red);
  interpolate(m_cur.green, m_next.green);
  interpolate(m_cur.blue, m_next.blue);
  RGBColor col = m_cur;
  if (m_flip) {
    // convert to hsv
    HSVColor hsvCol = m_cur;
    // shift the hue by a flip size
    hsvCol.hue += (m_flip * (127 / m_args.num_flips));
    // convert the hsv color back to RGB
    col = hsvCol;
  }
  // set the color
  Led::set(col);
  // increment the flip count
  m_flip++;
  // modulate the flip count DO NOT USE MODULO OPERATOR BECAUSE
  // THE FLIP COUNT COULD BE 0 THAT WILL DIVIDE BY ZERO
  if (m_flip > m_args.num_flips) {
    m_flip = 0;
  }
}

void Pattern::interpolate(uint8_t &current, const uint8_t next)
{
  if (current < next) {
    uint8_t step = (next - current) > m_args.blend_speed ? m_args.blend_speed : (next - current);
    current += step;
  } else if (current > next) {
    uint8_t step = (current - next) > m_args.blend_speed ? m_args.blend_speed : (current - next);
    current -= step;
  }
}
>>>>>>> 125c482e
<|MERGE_RESOLUTION|>--- conflicted
+++ resolved
@@ -38,17 +38,8 @@
 #endif
 
 Pattern::Pattern(uint8_t onDur, uint8_t offDur, uint8_t gap,
-<<<<<<< HEAD
-          uint8_t dash, uint8_t group) :
-  m_onDuration(onDur),
-  m_offDuration(offDur),
-  m_gapDuration(gap),
-  m_dashDuration(dash),
-  m_groupSize(group),
-=======
-          uint8_t dash, uint8_t group, uint8_t blend, uint8_t flips) :
+    uint8_t dash, uint8_t group) :
   m_args(),
->>>>>>> 125c482e
   m_patternFlags(0),
   m_colorset(),
   m_groupCounter(0),
@@ -82,19 +73,7 @@
   if ((!m_args.on_dur && !m_args.dash_dur) || !m_colorset.numColors()) {
     m_state = STATE_DISABLED;
   }
-<<<<<<< HEAD
-  m_groupCounter = m_groupSize ? m_groupSize : (m_colorset.numColors() - (m_dashDuration != 0));
-=======
   m_groupCounter = m_args.group_size ? m_args.group_size : (m_colorset.numColors() - (m_args.dash_dur != 0));
-
-  if (m_args.blend_speed > 0) {
-    // convert current/next colors to HSV but only if we are doing a blend
-    m_cur = m_colorset.getNext();
-    m_next = m_colorset.getNext();
-  }
-  // reset the flip count
-  m_flip = 0;
->>>>>>> 125c482e
 }
 
 void Pattern::play()
@@ -186,11 +165,7 @@
 // set args
 void Pattern::setArgs(const PatternArgs &args)
 {
-<<<<<<< HEAD
-  memcpy(&m_onDuration, &(args.on_dur), sizeof(PatternArgs));
-=======
   memcpy(&m_args, &args, sizeof(PatternArgs));
->>>>>>> 125c482e
 }
 
 void Pattern::onBlinkOn()
@@ -232,17 +207,8 @@
   if (!m_colorset.equals(&other->m_colorset)) {
     return false;
   }
-<<<<<<< HEAD
-  // then compare each arg
-  if (m_onDuration != other->m_onDuration ||
-      m_offDuration != other->m_offDuration ||
-      m_gapDuration != other->m_gapDuration ||
-      m_dashDuration != other->m_dashDuration ||
-      m_groupSize != other->m_groupSize) {
-=======
   // compare the args of each pattern for equality
   if (memcmp(&m_args, &other->m_args, sizeof(PatternArgs)) == 0) {
->>>>>>> 125c482e
     return false;
   }
   // if those match then it's effectively the same
@@ -266,45 +232,3 @@
   m_colorset.set(index, col);
   init();
 }
-<<<<<<< HEAD
-=======
-
-void Pattern::blendBlinkOn()
-{
-  if (m_cur == m_next) {
-    m_next = m_colorset.getNext();
-  }
-  interpolate(m_cur.red, m_next.red);
-  interpolate(m_cur.green, m_next.green);
-  interpolate(m_cur.blue, m_next.blue);
-  RGBColor col = m_cur;
-  if (m_flip) {
-    // convert to hsv
-    HSVColor hsvCol = m_cur;
-    // shift the hue by a flip size
-    hsvCol.hue += (m_flip * (127 / m_args.num_flips));
-    // convert the hsv color back to RGB
-    col = hsvCol;
-  }
-  // set the color
-  Led::set(col);
-  // increment the flip count
-  m_flip++;
-  // modulate the flip count DO NOT USE MODULO OPERATOR BECAUSE
-  // THE FLIP COUNT COULD BE 0 THAT WILL DIVIDE BY ZERO
-  if (m_flip > m_args.num_flips) {
-    m_flip = 0;
-  }
-}
-
-void Pattern::interpolate(uint8_t &current, const uint8_t next)
-{
-  if (current < next) {
-    uint8_t step = (next - current) > m_args.blend_speed ? m_args.blend_speed : (next - current);
-    current += step;
-  } else if (current > next) {
-    uint8_t step = (current - next) > m_args.blend_speed ? m_args.blend_speed : (current - next);
-    current -= step;
-  }
-}
->>>>>>> 125c482e
