#include "Pattern.h"

//#include "../Patterns/PatternBuilder.h"
#include "TimeControl.h"
#include "Colorset.h"

#include "HeliosConfig.h"
#include "Led.h"

#include <string.h> // for memcpy

// uncomment me to print debug labels on the pattern states, this is useful if you
// are debugging a pattern strip from the command line and want to see what state
// the pattern is in each tick of the pattern
//#define DEBUG_BASIC_PATTERN

#ifdef DEBUG_BASIC_PATTERN
#include "../../Time/TimeControl.h"
#include <stdio.h>
// print out the current state of the pattern
#define PRINT_STATE(state) printState(state)
static void printState(PatternState state)
{
  static uint64_t lastPrint = 0;
  if (lastPrint == Time::getCurtime()) return;
  switch (m_state) {
  case STATE_ON: printf("on  "); break;
  case STATE_OFF: printf("off "); break;
  case STATE_IN_GAP: printf("gap1"); break;
  case STATE_IN_DASH: printf("dash"); break;
  case STATE_IN_GAP2: printf("gap2"); break;
  default: return;
  }
  lastPrint = Time::getCurtime();
}
#else
#define PRINT_STATE(state) // do nothing
#endif

Pattern::Pattern(uint8_t onDur, uint8_t offDur, uint8_t gap,
<<<<<<< HEAD
          uint8_t dash, uint8_t group) :
=======
    uint8_t dash, uint8_t group) :
>>>>>>> 2df0bb8d
  m_args(),
  m_patternFlags(0),
  m_colorset(),
  m_groupCounter(0),
  m_state(STATE_BLINK_ON),
  m_blinkTimer()
{
}

Pattern::Pattern(const PatternArgs &args) :
  Pattern(args.on_dur, args.off_dur, args.gap_dur,
      args.dash_dur, args.group_size)
{
}

Pattern::~Pattern()
{
}

void Pattern::init()
{
  m_colorset.resetIndex();

  // the default state to begin with
  m_state = STATE_BLINK_ON;
  // if a dash is present then always start with the dash because
  // it consumes the first color in the colorset
  if (m_args.dash_dur > 0) {
    m_state = STATE_BEGIN_DASH;
  }
  // if there's no on duration or dash duration the led is just disabled
  if ((!m_args.on_dur && !m_args.dash_dur) || !m_colorset.numColors()) {
    m_state = STATE_DISABLED;
  }
  m_groupCounter = m_args.group_size ? m_args.group_size : (m_colorset.numColors() - (m_args.dash_dur != 0));
}

void Pattern::play()
{
  // Sometimes the pattern needs to cycle multiple states in a single frame so
  // instead of using a loop or recursion I have just used a simple goto
replay:

  // its kinda evolving as i go
  switch (m_state) {
  case STATE_DISABLED:
    return;
  case STATE_BLINK_ON:
    if (m_args.on_dur > 0) {
      onBlinkOn();
      --m_groupCounter;
      nextState(m_args.on_dur);
      return;
    }
    m_state = STATE_BLINK_OFF;
  case STATE_BLINK_OFF:
    // the whole 'should blink off' situation is tricky because we might need
    // to go back to blinking on if our colorset isn't at the end yet
    if (m_groupCounter > 0 || (!m_args.gap_dur && !m_args.dash_dur)) {
      if (m_args.off_dur > 0) {
        onBlinkOff();
        nextState(m_args.off_dur);
        return;
      }
      if (m_groupCounter > 0 && m_args.on_dur > 0) {
        m_state = STATE_BLINK_ON;
        goto replay;
      }
    }
    m_state = STATE_BEGIN_GAP;
  case STATE_BEGIN_GAP:
    m_groupCounter = m_args.group_size ? m_args.group_size : (m_colorset.numColors() - (m_args.dash_dur != 0));
    if (m_args.gap_dur > 0) {
      beginGap();
      nextState(m_args.gap_dur);
      return;
    }
    m_state = STATE_BEGIN_DASH;
  case STATE_BEGIN_DASH:
    if (m_args.dash_dur > 0) {
      beginDash();
      nextState(m_args.dash_dur);
      return;
    }
    m_state = STATE_BEGIN_GAP2;
  case STATE_BEGIN_GAP2:
    if (m_args.dash_dur > 0 && m_args.gap_dur > 0) {
      beginGap();
      nextState(m_args.gap_dur);
      return;
    }
    m_state = STATE_BLINK_ON;
    goto replay;
  default:
    break;
  }

  if (!m_blinkTimer.alarm()) {
    // no alarm triggered just stay in current state, return and don't transition states
    PRINT_STATE(m_state);
    return;
  }

  // this just transitions the state into the next state, with some edge conditions for
  // transitioning to different states under certain circumstances. Honestly this is
  // a nightmare to read now and idk how to fix it
  if (m_state == STATE_IN_GAP2 || (m_state == STATE_OFF && m_groupCounter > 0)) {
    // this is an edge condition for when in the second gap or off in the non-last off blink
    // then the state actually needs to jump backwards rather than iterate
    m_state = m_args.on_dur ? STATE_BLINK_ON : (m_args.dash_dur ? STATE_BEGIN_DASH : STATE_BEGIN_GAP);
  } else if (m_state == STATE_OFF && (!m_groupCounter || m_colorset.numColors() == 1)) {
    // this is an edge condition when the state is off but this is the last off blink in the
    // group or there's literally only one color in the group then if there is more blinks
    // left in the group we need to cycle back to blink on instead of to the next state
    m_state = (m_groupCounter > 0) ? STATE_BLINK_ON : STATE_BEGIN_GAP;
  } else {
    // this is the standard case, iterate to the next state
    m_state = (PatternState)(m_state + 1);
  }
  // poor-mans recurse with the new state change (this transitions to a new state within the same tick)
  goto replay;
}

// set args
void Pattern::setArgs(const PatternArgs &args)
{
  memcpy(&m_args, &args, sizeof(PatternArgs));
}

void Pattern::onBlinkOn()
{
  PRINT_STATE(STATE_ON);
  Led::set(m_colorset.getNext());
}

void Pattern::onBlinkOff()
{
  PRINT_STATE(STATE_OFF);
  Led::clear();
}

void Pattern::beginGap()
{
  PRINT_STATE(STATE_IN_GAP);
  Led::clear();
}

void Pattern::beginDash()
{
  PRINT_STATE(STATE_IN_DASH);
  Led::set(m_colorset.getNext());
}

void Pattern::nextState(uint8_t timing)
{
  m_blinkTimer.init(timing);
  m_state = (PatternState)(m_state + 1);
}

bool Pattern::equals(const Pattern *other)
{
  if (!other) {
    return false;
  }
  // compare the colorset
  if (!m_colorset.equals(&other->m_colorset)) {
    return false;
  }
  // compare the args of each pattern for equality
  if (memcmp(&m_args, &other->m_args, sizeof(PatternArgs)) == 0) {
    return false;
  }
  // if those match then it's effectively the same
  // pattern even if anything else is different
  return true;
}

// change the colorset
void Pattern::setColorset(const Colorset &set)
{
  m_colorset = set;
}

void Pattern::clearColorset()
{
  m_colorset.clear();
}

void Pattern::updateColor(uint8_t index, const RGBColor &col)
{
  m_colorset.set(index, col);
  init();
}
<|MERGE_RESOLUTION|>--- conflicted
+++ resolved
@@ -38,11 +38,7 @@
 #endif
 
 Pattern::Pattern(uint8_t onDur, uint8_t offDur, uint8_t gap,
-<<<<<<< HEAD
-          uint8_t dash, uint8_t group) :
-=======
     uint8_t dash, uint8_t group) :
->>>>>>> 2df0bb8d
   m_args(),
   m_patternFlags(0),
   m_colorset(),
