--- conflicted
+++ resolved
@@ -38,33 +38,21 @@
 #endif
 
 Pattern::Pattern(uint8_t onDur, uint8_t offDur, uint8_t gap,
-<<<<<<< HEAD
           uint8_t dash, uint8_t group, uint8_t blend) :
-=======
-    uint8_t dash, uint8_t group) :
->>>>>>> 2df0bb8d
   m_args(),
   m_patternFlags(0),
   m_colorset(),
   m_groupCounter(0),
   m_state(STATE_BLINK_ON),
-<<<<<<< HEAD
   m_blinkTimer(),
   m_cur(),
   m_next()
-=======
-  m_blinkTimer()
->>>>>>> 2df0bb8d
 {
 }
 
 Pattern::Pattern(const PatternArgs &args) :
   Pattern(args.on_dur, args.off_dur, args.gap_dur,
-<<<<<<< HEAD
       args.dash_dur, args.group_size, args.blend_speed)
-=======
-      args.dash_dur, args.group_size)
->>>>>>> 2df0bb8d
 {
 }
 
@@ -88,15 +76,12 @@
     m_state = STATE_DISABLED;
   }
   m_groupCounter = m_args.group_size ? m_args.group_size : (m_colorset.numColors() - (m_args.dash_dur != 0));
-<<<<<<< HEAD
 
   if (m_args.blend_speed > 0) {
     // convert current/next colors to HSV but only if we are doing a blend
     m_cur = m_colorset.getNext();
     m_next = m_colorset.getNext();
   }
-=======
->>>>>>> 2df0bb8d
 }
 
 void Pattern::play()
@@ -255,7 +240,6 @@
   m_colorset.set(index, col);
   init();
 }
-<<<<<<< HEAD
 
 void Pattern::blendBlinkOn()
 {
@@ -281,6 +265,4 @@
     uint8_t step = (current - next) > m_args.blend_speed ? m_args.blend_speed : (current - next);
     current -= step;
   }
-}
-=======
->>>>>>> 2df0bb8d
+}