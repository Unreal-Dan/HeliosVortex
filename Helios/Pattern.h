--- conflicted
+++ resolved
@@ -9,21 +9,14 @@
 // for specifying things like default args
 struct PatternArgs {
   PatternArgs() : on_dur(0), off_dur(0), gap_dur(0), dash_dur(0),
-<<<<<<< HEAD
     group_size(0), blend_speed(0)
-=======
-    group_size(0)
->>>>>>> 2df0bb8d
   {}
   uint8_t on_dur;
   uint8_t off_dur;
   uint8_t gap_dur;
   uint8_t dash_dur;
   uint8_t group_size;
-<<<<<<< HEAD
   uint8_t blend_speed;
-=======
->>>>>>> 2df0bb8d
 };
 
 class Pattern
@@ -31,11 +24,7 @@
 public:
   // try to not set on duration to 0
   Pattern(uint8_t onDur = 1, uint8_t offDur = 0, uint8_t gap = 0,
-<<<<<<< HEAD
           uint8_t dash = 0, uint8_t group = 0, uint8_t blend = 0);
-=======
-          uint8_t dash = 0, uint8_t group = 0);
->>>>>>> 2df0bb8d
   Pattern(const PatternArgs &args);
   ~Pattern();
 
@@ -124,7 +113,6 @@
 
   // the blink timer used to measure blink timings
   Timer m_blinkTimer;
-<<<<<<< HEAD
 
   // ==================================
   //  Blend Members
@@ -136,8 +124,6 @@
   // apis for blend
   void blendBlinkOn();
   void interpolate(uint8_t &current, const uint8_t next);
-=======
->>>>>>> 2df0bb8d
 };
 
 #endif