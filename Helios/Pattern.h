#ifndef PATTERN_H
#define PATTERN_H

#include "Colorset.h"

#include "Timer.h"
#include "Patterns.h"

// for specifying things like default args
struct PatternArgs {
<<<<<<< HEAD
  PatternArgs(uint8_t on = 0, uint8_t off = 0, uint8_t gap = 0, uint8_t dash = 0,
      uint8_t group = 0, uint8_t blend = 0) : on_dur(on), off_dur(off), gap_dur(gap),
        dash_dur(dash), group_size(group), blend_speed(blend)
  {}
=======
  PatternArgs(uint8_t on = 0, uint8_t off = 0, uint8_t gap = 0, uint8_t dash = 0, uint8_t group = 0) :
    on_dur(on), off_dur(off), gap_dur(gap), dash_dur(dash), group_size(group) {}
>>>>>>> 592a3c11
  uint8_t on_dur;
  uint8_t off_dur;
  uint8_t gap_dur;
  uint8_t dash_dur;
  uint8_t group_size;
  uint8_t blend_speed;
};

class Pattern
{
public:
  // try to not set on duration to 0
  Pattern(uint8_t onDur = 1, uint8_t offDur = 0, uint8_t gap = 0,
          uint8_t dash = 0, uint8_t group = 0, uint8_t blend = 0);
  Pattern(const PatternArgs &args);
  ~Pattern();

  // init the pattern to initial state
  void init();

  // pure virtual must override the play function
  void play();

  // set args
  void setArgs(const PatternArgs &args);

  // comparison to other pattern
  // NOTE: That may cause problems because the parameter is still a Pattern *
  //       which means comparison would need to cast the other upwards first
  // NOTE2: Removing virtual because this probably shouldn't be overridden
  bool equals(const Pattern *other);

  // change the colorset
  const Colorset getColorset() const { return m_colorset; }
  Colorset getColorset() { return m_colorset; }
  Colorset &colorset() { return m_colorset; }
  void setColorset(const Colorset &set);
  void clearColorset();

  // set a color in the colorset and re-initialize
  void updateColor(uint8_t index, const RGBColor &col);

  // get the pattern flags
  uint32_t getFlags() const { return m_patternFlags; }
  bool hasFlags(uint32_t flags) const { return (m_patternFlags & flags) != 0; }

  // whether blend speed is non 0
  bool isBlend() const { return m_args.blend_speed > 0; }

protected:
  // ==================================
  //  Pattern Parameters
  PatternArgs m_args;

  // ==================================
  //  Pattern Members

  // any flags the pattern has
  uint8_t m_patternFlags;
  // a copy of the colorset that this pattern is initialized with
  Colorset m_colorset;

  // ==================================
  //  Blink Members
  uint8_t m_groupCounter;

  // apis for blink
  void onBlinkOn();
  void onBlinkOff();
  void beginGap();
  void beginDash();
  void nextState(uint8_t timing);

  // the various different blinking states the pattern can be in
  enum PatternState : uint8_t
  {
    // the led is disabled (there is no on or dash)
    STATE_DISABLED,

    // the pattern is blinking on the next color in the set
    STATE_BLINK_ON,
    STATE_ON,

    // the pattern is blinking off
    STATE_BLINK_OFF,
    STATE_OFF,

    // the pattern is starting a gap after a colorset
    STATE_BEGIN_GAP,
    STATE_IN_GAP,

    // the pattern is beginning a dash after a colorset or gap
    STATE_BEGIN_DASH,
    STATE_IN_DASH,

    // the pattern is starting a gap after a dash
    STATE_BEGIN_GAP2,
    STATE_IN_GAP2,
  };

  // the state of the current pattern
  PatternState m_state;

  // the blink timer used to measure blink timings
  Timer m_blinkTimer;

  // ==================================
  //  Blend Members

  // current color and target blend color
  RGBColor m_cur;
  RGBColor m_next;

  // apis for blend
  void blendBlinkOn();
  void interpolate(uint8_t &current, const uint8_t next);
};

#endif<|MERGE_RESOLUTION|>--- conflicted
+++ resolved
@@ -8,15 +8,8 @@
 
 // for specifying things like default args
 struct PatternArgs {
-<<<<<<< HEAD
-  PatternArgs(uint8_t on = 0, uint8_t off = 0, uint8_t gap = 0, uint8_t dash = 0,
-      uint8_t group = 0, uint8_t blend = 0) : on_dur(on), off_dur(off), gap_dur(gap),
-        dash_dur(dash), group_size(group), blend_speed(blend)
-  {}
-=======
   PatternArgs(uint8_t on = 0, uint8_t off = 0, uint8_t gap = 0, uint8_t dash = 0, uint8_t group = 0) :
     on_dur(on), off_dur(off), gap_dur(gap), dash_dur(dash), group_size(group) {}
->>>>>>> 592a3c11
   uint8_t on_dur;
   uint8_t off_dur;
   uint8_t gap_dur;
